--- conflicted
+++ resolved
@@ -75,11 +75,6 @@
         self.do_chop=False
         # Setup and open PTD file
         self.__open_ptd_file()
-<<<<<<< HEAD
-        self.__read_dicom_header()        
-        
-    def chop( self, retain: int=None, out_filename: str=None, seed: int=11, rb82: bool=False):
-=======
         self.__read_dicom_header() 
 
     def __update_header( self ):
@@ -130,7 +125,6 @@
         self.__print(f"Modified DicomHeaderLength\n\tfrom {old_dicombuffer_length}\n\tto {self.DicomHeaderLength}")
 
     def chop( self, retain: int=None, out_filename: str=None, seed: int=11 ):
->>>>>>> adaf225c
         # Input args
         self.do_chop = True
         self.out_filename = out_filename
